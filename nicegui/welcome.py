--- conflicted
+++ resolved
@@ -1,42 +1,15 @@
 import os
 from typing import List
 
-<<<<<<< HEAD
-from . import core, optional_features, run
-
-try:
-    import netifaces
-    optional_features.register('netifaces')
-except ImportError:
-    pass
-
-
-def _get_all_ips() -> List[str]:
-    if not optional_features.has('netifaces'):
-        try:
-            hostname = socket.gethostname()
-            return socket.gethostbyname_ex(hostname)[2]
-        except socket.gaierror:
-            return []
-    ips = []
-    for interface in netifaces.interfaces():  # pylint: disable=c-extension-no-member
-        try:
-            ip = netifaces.ifaddresses(interface)[netifaces.AF_INET][0]['addr']  # pylint: disable=c-extension-no-member
-            ips.append(ip)
-        except KeyError:
-            pass
-=======
 import ifaddr
 
-from . import globals  # pylint: disable=redefined-builtin
-from .run_executor import io_bound
+from . import core, run
 
 
 def _get_all_ips() -> List[str]:
     ips: List[str] = []
     for adapter in ifaddr.get_adapters():
         ips.extend(str(i.ip) for i in adapter.ips if i.is_IPv4)
->>>>>>> f70bf453
     return ips
 
 
@@ -51,11 +24,4 @@
     core.app.urls.update(urls)
     if len(urls) >= 2:
         urls[-1] = 'and ' + urls[-1]
-<<<<<<< HEAD
-    extra = ''
-    if not optional_features.has('netifaces') and os.environ.get('NO_NETIFACES', 'false').lower() != 'true':
-        extra = ' (install netifaces to show all IPs and speedup this message)'
-    print(f'on {", ".join(urls)}' + extra, flush=True)
-=======
-    print(f'on {", ".join(urls)}', flush=True)
->>>>>>> f70bf453
+    print(f'on {", ".join(urls)}', flush=True)