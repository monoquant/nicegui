--- conflicted
+++ resolved
@@ -1,10 +1,7 @@
-<<<<<<< HEAD
 from pathlib import Path
 from typing import Optional
-=======
 import html
 from typing import List, Optional, Union
->>>>>>> f0ccc85c
 
 from ..dependencies import register_vue_component
 from ..element import Element
