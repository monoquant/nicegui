#!/usr/bin/env python3
import importlib
import inspect
import os
from pathlib import Path
from typing import Awaitable, Callable, Optional

from fastapi import Request
from fastapi.responses import FileResponse, RedirectResponse, Response
from starlette.middleware.sessions import SessionMiddleware

import prometheus
from nicegui import Client, app
from nicegui import globals as nicegui_globals
from nicegui import ui
from website import documentation, example_card, svg
from website.demo import bash_window, browser_window, python_window
from website.documentation_tools import create_anchor_name, element_demo, generate_class_doc
from website.search import Search
from website.star import add_star
from website.style import example_link, features, heading, link_target, section_heading, side_menu, subtitle, title

prometheus.start_monitor(app)

# session middleware is required for demo in documentation and prometheus
app.add_middleware(SessionMiddleware, secret_key=os.environ.get('NICEGUI_SECRET_KEY', ''))

app.add_static_files('/favicon', str(Path(__file__).parent / 'website' / 'favicon'))
app.add_static_files('/fonts', str(Path(__file__).parent / 'website' / 'fonts'))
app.add_static_files('/static', str(Path(__file__).parent / 'website' / 'static'))


@app.get('/logo.png')
def logo() -> FileResponse:
    return FileResponse(svg.PATH / 'logo.png', media_type='image/png')


@app.get('/logo_square.png')
def logo_square() -> FileResponse:
    return FileResponse(svg.PATH / 'logo_square.png', media_type='image/png')


@app.post('/dark_mode')
async def dark_mode(request: Request) -> None:
    app.storage.browser['dark_mode'] = (await request.json()).get('value')


@app.middleware('http')
async def redirect_reference_to_documentation(request: Request,
                                              call_next: Callable[[Request], Awaitable[Response]]) -> Response:
    if request.url.path == '/reference':
        return RedirectResponse('/documentation')
    return await call_next(request)

# NOTE in our global fly.io deployment we need to make sure that the websocket connects back to the same instance
fly_instance_id = os.environ.get('FLY_ALLOC_ID', '').split('-')[0]
if fly_instance_id:
    nicegui_globals.socket_io_js_extra_headers['fly-force-instance-id'] = fly_instance_id
    # NOTE polling is required for fly.io to use the force-instance header
    nicegui_globals.socket_io_js_transports = ['polling']


def add_head_html() -> None:
    ui.add_head_html((Path(__file__).parent / 'website' / 'static' / 'header.html').read_text())
    ui.add_head_html(f"<style>{(Path(__file__).parent / 'website' / 'static' / 'style.css').read_text()}</style>")


def add_header(menu: Optional[ui.left_drawer] = None) -> None:
    menu_items = {
        'Installation': '/#installation',
        'Features': '/#features',
        'Demos': '/#demos',
        'Documentation': '/documentation',
        'Examples': '/#examples',
        'Why?': '/#why',
    }
    dark_mode = ui.dark_mode(value=app.storage.browser.get('dark_mode'), on_change=lambda e: ui.run_javascript(f'''
        fetch('/dark_mode', {{
            method: 'POST',
            headers: {{'Content-Type': 'application/json'}},
            body: JSON.stringify({{value: {e.value}}}),
        }});
    ''', respond=False))
    with ui.header() \
            .classes('items-center duration-200 p-0 px-4 no-wrap') \
            .style('box-shadow: 0 2px 4px rgba(0, 0, 0, 0.1)'):
        if menu:
            ui.button(on_click=menu.toggle, icon='menu').props('flat color=white round').classes('lg:hidden')
        with ui.link(target=index_page).classes('row gap-4 items-center no-wrap mr-auto'):
            svg.face().classes('w-8 stroke-white stroke-2 max-[550px]:hidden')
            svg.word().classes('w-24')

        with ui.row().classes('max-[1050px]:hidden'):
            for title, target in menu_items.items():
                ui.link(title, target).classes(replace='text-lg text-white')

        search = Search()
        search.create_button()

        with ui.element().classes('max-[360px]:hidden'):
            ui.button(icon='dark_mode', on_click=lambda: dark_mode.set_value(None)) \
                .props('flat fab-mini color=white').bind_visibility_from(dark_mode, 'value', value=True)
            ui.button(icon='light_mode', on_click=lambda: dark_mode.set_value(True)) \
                .props('flat fab-mini color=white').bind_visibility_from(dark_mode, 'value', value=False)
            ui.button(icon='brightness_auto', on_click=lambda: dark_mode.set_value(False)) \
                .props('flat fab-mini color=white').bind_visibility_from(dark_mode, 'value', lambda mode: mode is None)

        with ui.link(target='https://discord.gg/TEpFeAaF4f').classes('max-[455px]:hidden').tooltip('Discord'):
            svg.discord().classes('fill-white scale-125 m-1')
        with ui.link(target='https://www.reddit.com/r/nicegui/').classes('max-[405px]:hidden').tooltip('Reddit'):
            svg.reddit().classes('fill-white scale-125 m-1')
        with ui.link(target='https://github.com/zauberzeug/nicegui/').classes('max-[305px]:hidden').tooltip('GitHub'):
            svg.github().classes('fill-white scale-125 m-1')

        add_star().classes('max-[490px]:hidden')

        with ui.row().classes('min-[1051px]:hidden'):
            with ui.button(icon='more_vert').props('flat color=white round'):
                with ui.menu().classes('bg-primary text-white text-lg'):
                    for title, target in menu_items.items():
                        ui.menu_item(title, on_click=lambda target=target: ui.open(target))


@ui.page('/')
async def index_page(client: Client) -> None:
    client.content.classes('p-0 gap-0')
    add_head_html()
    add_header()

    with ui.row().classes('w-full h-screen items-center gap-8 pr-4 no-wrap into-section'):
        svg.face(half=True).classes('stroke-black dark:stroke-white w-[200px] md:w-[230px] lg:w-[300px]')
        with ui.column().classes('gap-4 md:gap-8 pt-32'):
            title('Meet the *NiceGUI*.')
            subtitle('And let any browser be the frontend of your Python code.') \
                .classes('max-w-[20rem] sm:max-w-[24rem] md:max-w-[30rem]')
            ui.link(target='#about').classes('scroll-indicator')

    with ui.row().classes('''
            dark-box min-h-screen no-wrap
            justify-center items-center flex-col md:flex-row
            py-20 px-8 lg:px-16
            gap-8 sm:gap-16 md:gap-8 lg:gap-16
        '''):
        link_target('about')
        with ui.column().classes('text-white max-w-4xl'):
            heading('Interact with Python through buttons, dialogs, 3D&nbsp;scenes, plots and much more.')
            with ui.column().classes('gap-2 bold-links arrow-links text-lg'):
                ui.markdown('''
                    NiceGUI manages web development details, letting you focus on Python code for diverse applications,
                    including robotics, IoT solutions, smart home automation, and machine learning.
                    Designed to work smoothly with connected peripherals like webcams and GPIO pins in IoT setups,
                    NiceGUI streamlines the management of all your code in one place.
                    <br><br>
                    With a gentle learning curve, NiceGUI is user-friendly for beginners
                    and offers advanced customization for experienced users,
                    ensuring simplicity for basic tasks and feasibility for complex projects.
                    <br><br><br>
                    Available as
                    [PyPI package](https://pypi.org/project/nicegui/),
                    [Docker image](https://hub.docker.com/r/zauberzeug/nicegui) and on
                    [GitHub](https://github.com/zauberzeug/nicegui).
                ''')
        example_card.create()

    with ui.column().classes('w-full text-lg p-8 lg:p-16 max-w-[1600px] mx-auto'):
        link_target('installation', '-50px')
        section_heading('Installation', 'Get *started*')
        with ui.row().classes('w-full text-lg leading-tight grid grid-cols-1 lg:grid-cols-2 xl:grid-cols-3 gap-8'):
            with ui.column().classes('w-full max-w-md gap-2'):
                ui.html('<em>1.</em>').classes('text-3xl font-bold')
                ui.markdown('Create __main.py__').classes('text-lg')
                with python_window(classes='w-full h-52'):
                    ui.markdown('''
                        ```python\n
                        from nicegui import ui

                        ui.label('Hello NiceGUI!')

                        ui.run()
                        ```
                    ''')
            with ui.column().classes('w-full max-w-md gap-2'):
                ui.html('<em>2.</em>').classes('text-3xl font-bold')
                ui.markdown('Install and launch').classes('text-lg')
                with bash_window(classes='w-full h-52'):
                    ui.markdown('''
                        ```bash
                        pip3 install nicegui
                        python3 main.py
                        ```
                    ''')
            with ui.column().classes('w-full max-w-md gap-2'):
                ui.html('<em>3.</em>').classes('text-3xl font-bold')
                ui.markdown('Enjoy!').classes('text-lg')
                with browser_window(classes='w-full h-52'):
                    ui.label('Hello NiceGUI!')
        with ui.expansion('...or use Docker to run your main.py').classes('w-full gap-2 bold-links arrow-links'):
            with ui.row().classes('mt-8 w-full justify-center items-center gap-8'):
                ui.markdown('''
                    With our [multi-arch Docker image](https://hub.docker.com/repository/docker/zauberzeug/nicegui) 
                    you can start the server without installing any packages.

                    The command searches for `main.py` in in your current directory and makes the app available at http://localhost:8888.
                ''').classes('max-w-xl')
                with bash_window(classes='max-w-lg w-full h-52'):
                    ui.markdown('''
                        ```bash
                        docker run -it --rm -p 8888:8080 \\
                            -v "$PWD":/app zauberzeug/nicegui
                        ```
                    ''')

    with ui.column().classes('w-full p-8 lg:p-16 bold-links arrow-links max-w-[1600px] mx-auto'):
        link_target('features', '-50px')
        section_heading('Features', 'Code *nicely*')
        with ui.row().classes('w-full text-lg leading-tight grid grid-cols-1 sm:grid-cols-2 xl:grid-cols-3 gap-8'):
            features('swap_horiz', 'Interaction', [
                'buttons, switches, sliders, inputs, ...',
                'notifications, dialogs and menus',
                'interactive images with SVG overlays',
                'web pages and native window apps',
            ])
            features('space_dashboard', 'Layout', [
                'navigation bars, tabs, panels, ...',
                'grouping with rows, columns, grids and cards',
                'HTML and Markdown elements',
                'flex layout by default',
            ])
            features('insights', 'Visualization', [
                'charts, diagrams and tables',
                '3D scenes',
                'straight-forward data binding',
                'built-in timer for data refresh',
            ])
            features('brush', 'Styling', [
                'customizable color themes',
                'custom CSS and classes',
                'modern look with material design',
                '[Tailwind CSS](https://tailwindcss.com/) auto-completion',
            ])
            features('source', 'Coding', [
                'routing for multiple pages',
                'auto-reload on code change',
                'persistent user sessions',
                'Jupyter notebook compatibility',
            ])
            features('anchor', 'Foundation', [
                'generic [Vue](https://vuejs.org/) to Python bridge',
                'dynamic GUI through [Quasar](https://quasar.dev/)',
                'content is served with [FastAPI](http://fastapi.tiangolo.com/)',
                'Python 3.8+',
            ])

    with ui.column().classes('w-full p-8 lg:p-16 max-w-[1600px] mx-auto'):
        link_target('demos', '-50px')
        section_heading('Demos', 'Try *this*')
        with ui.column().classes('w-full'):
            documentation.create_intro()

    with ui.column().classes('dark-box p-8 lg:p-16 my-16'):
        with ui.column().classes('mx-auto items-center gap-y-8 gap-x-32 lg:flex-row'):
            with ui.column().classes('gap-1 max-lg:items-center max-lg:text-center'):
                ui.markdown('Browse through plenty of live demos.') \
                    .classes('text-white text-2xl md:text-3xl font-medium')
                ui.html('Fun-Fact: This whole website is also coded with NiceGUI.') \
                    .classes('text-white text-lg md:text-xl')
            ui.link('Documentation', '/documentation').style('color: black !important') \
                .classes('rounded-full mx-auto px-12 py-2 bg-white font-medium text-lg md:text-xl')

    with ui.column().classes('w-full p-8 lg:p-16 max-w-[1600px] mx-auto'):
        link_target('examples', '-50px')
        section_heading('In-depth examples', 'Pick your *solution*')
        with ui.row().classes('w-full text-lg leading-tight grid grid-cols-1 sm:grid-cols-2 xl:grid-cols-3 gap-4'):
            example_link('Slideshow', 'implements a keyboard-controlled image slideshow')
            example_link('Authentication', 'shows how to use sessions to build a login screen')
            example_link('Modularization',
                         'provides an example of how to modularize your application into multiple files and reuse code')
            example_link('FastAPI', 'illustrates the integration of NiceGUI with an existing FastAPI application')
            example_link('Map',
                         'demonstrates wrapping the JavaScript library [leaflet](https://leafletjs.com/) '
                         'to display a map at specific locations')
            example_link('AI Interface',
                         'utilizes the [replicate](https://replicate.com) library to perform voice-to-text '
                         'transcription and generate images from prompts with Stable Diffusion')
            example_link('3D Scene', 'creates a webGL view and loads an STL mesh illuminated with a spotlight')
            example_link('Custom Vue Component', 'shows how to write and integrate a custom Vue component')
            example_link('Image Mask Overlay', 'shows how to overlay an image with a mask')
            example_link('Infinite Scroll', 'presents an infinitely scrolling image gallery')
            example_link('OpenCV Webcam', 'uses OpenCV to capture images from a webcam')
            example_link('SVG Clock', 'displays an analog clock by updating an SVG with `ui.timer`')
            example_link('Progress', 'demonstrates a progress bar for heavy computations')
            example_link('NGINX Subpath', 'shows the setup to serve an app behind a reverse proxy subpath')
            example_link('Script Executor', 'executes scripts on selection and displays the output')
            example_link('Local File Picker', 'demonstrates a dialog for selecting files locally on the server')
            example_link('Search as you type', 'using public API of thecocktaildb.com to search for cocktails')
            example_link('Menu and Tabs', 'uses Quasar to create foldable menu and tabs inside a header bar')
            example_link('Todo list', 'shows a simple todo list with checkboxes and text input')
            example_link('Trello Cards', 'shows Trello-like cards that can be dragged and dropped into columns')
            example_link('Slots', 'shows how to use scoped slots to customize Quasar elements')
            example_link('Table and slots', 'shows how to use component slots in a table')
            example_link('Single Page App', 'navigate without reloading the page')
            example_link('Chat App', 'a simple chat app')
            example_link('Chat with AI', 'a simple chat app with AI')
            example_link('SQLite Database', 'CRUD operations on a SQLite database with async-support through Tortoise ORM')
            example_link('Pandas DataFrame', 'displays an editable [pandas](https://pandas.pydata.org) DataFrame')
            example_link('Lightbox', 'A thumbnail gallery where each image can be clicked to enlarge')
            example_link('ROS2', 'Using NiceGUI as web interface for a ROS2 robot')
<<<<<<< HEAD
            example_link('Docker Image',
                         'Demonstrate using the official'
                         '[zauberzeug/nicegui](https://hub.docker.com/r/zauberzeug/nicegui) docker image')
=======
            example_link('Download Text as File', 'providing in-memory data like strings as file download')
>>>>>>> fe85efe9

    with ui.row().classes('dark-box min-h-screen mt-16'):
        link_target('why')
        with ui.column().classes('''
                max-w-[1600px] m-auto
                py-20 px-8 lg:px-16
                items-center justify-center no-wrap flex-col md:flex-row gap-16
            '''):
            with ui.column().classes('gap-8'):
                heading('Why?')
                with ui.column().classes('gap-2 text-xl text-white bold-links arrow-links'):
                    ui.markdown(
                        'We at '
                        '[Zauberzeug](https://zauberzeug.com) '
                        'like '
                        '[Streamlit](https://streamlit.io/) '
                        'but find it does '
                        '[too much magic](https://github.com/zauberzeug/nicegui/issues/1#issuecomment-847413651) '
                        'when it comes to state handling. '
                        'In search for an alternative nice library to write simple graphical user interfaces in Python we discovered '
                        '[JustPy](https://justpy.io/). '
                        'Although we liked the approach, it is too "low-level HTML" for our daily usage. '
                        'But it inspired us to use '
                        '[Vue](https://vuejs.org/) '
                        'and '
                        '[Quasar](https://quasar.dev/) '
                        'for the frontend.')
                    ui.markdown(
                        'We have built on top of '
                        '[FastAPI](https://fastapi.tiangolo.com/), '
                        'which itself is based on the ASGI framework '
                        '[Starlette](https://www.starlette.io/) '
                        'and the ASGI webserver '
                        '[Uvicorn](https://www.uvicorn.org/) '
                        'because of their great performance and ease of use.'
                    )
            svg.face().classes('stroke-white shrink-0 w-[200px] md:w-[300px] lg:w-[450px]')


@ui.page('/documentation')
def documentation_page() -> None:
    add_head_html()
    menu = side_menu()
    add_header(menu)
    ui.add_head_html('<style>html {scroll-behavior: auto;}</style>')
    with ui.column().classes('w-full p-8 lg:p-16 max-w-[1250px] mx-auto'):
        section_heading('Reference, Demos and more', '*NiceGUI* Documentation')
        documentation.create_full()


@ui.page('/documentation/{name}')
async def documentation_page_more(name: str, client: Client) -> None:
    if name == 'ag_grid':
        name = 'aggrid'  # NOTE: "AG Grid" leads to anchor name "ag_grid", but class is `ui.aggrid`
    module = importlib.import_module(f'website.more_documentation.{name}_documentation')
    more = getattr(module, 'more', None)
    if hasattr(ui, name):
        api = getattr(ui, name)
        back_link_target = str(api.__doc__ or api.__init__.__doc__).splitlines()[0].strip()
    else:
        api = name
        back_link_target = name

    add_head_html()
    add_header()
    with side_menu() as menu:
        ui.markdown(f'[← back](/documentation#{create_anchor_name(back_link_target)})').classes('bold-links')
    with ui.column().classes('w-full p-8 lg:p-16 max-w-[1250px] mx-auto'):
        section_heading('Documentation', f'ui.*{name}*' if hasattr(ui, name) else f'*{name.replace("_", " ").title()}*')
        with menu:
            ui.markdown('**Demos**' if more else '**Demo**').classes('mt-4')
        element_demo(api)(getattr(module, 'main_demo'))
        if more:
            more()
        if inspect.isclass(api):
            with menu:
                ui.markdown('**Reference**').classes('mt-4')
            ui.markdown('## Reference').classes('mt-16')
            generate_class_doc(api)
    await client.connected()
    await ui.run_javascript(f'document.title = "{name} • NiceGUI";', respond=False)

ui.run(uvicorn_reload_includes='*.py, *.css, *.html')<|MERGE_RESOLUTION|>--- conflicted
+++ resolved
@@ -305,13 +305,10 @@
             example_link('Pandas DataFrame', 'displays an editable [pandas](https://pandas.pydata.org) DataFrame')
             example_link('Lightbox', 'A thumbnail gallery where each image can be clicked to enlarge')
             example_link('ROS2', 'Using NiceGUI as web interface for a ROS2 robot')
-<<<<<<< HEAD
             example_link('Docker Image',
                          'Demonstrate using the official'
                          '[zauberzeug/nicegui](https://hub.docker.com/r/zauberzeug/nicegui) docker image')
-=======
             example_link('Download Text as File', 'providing in-memory data like strings as file download')
->>>>>>> fe85efe9
 
     with ui.row().classes('dark-box min-h-screen mt-16'):
         link_target('why')
