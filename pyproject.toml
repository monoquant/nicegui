[tool.poetry]
name = "nicegui"
version = "0.1.0"
description = "Web User Interface with Buttons, Dialogs, Markdown, 3D Scences and Plots"
authors = ["Zauberzeug GmbH <info@zauberzeug.com>"]
license = "MIT"
readme = "README.md"
repository = "https://github.com/zauberzeug/nicegui"
keywords = ["gui", "ui", "web", "interface", "live"]

[tool.poetry.dependencies]
python = "^3.7"
typing-extensions = ">=3.10.0"
markdown2 = "^2.4.7"
Pygments = "^2.9.0"
uvicorn = {extras = ["standard"], version = "^0.20.0"}
matplotlib = [
    { version = "^3.5.0", markers = "python_version ~= '3.7'"},
    { version = "^3.6.0", markers = "python_version ~= '3.11.0'"},
]
fastapi = "^0.92"
fastapi-socketio = "^0.0.10"
vbuild = "^0.8.1"
watchfiles = "^0.18.1"
jinja2 = "^3.1.2"
python-multipart = "^0.0.6"
plotly = "^5.13.0"
<<<<<<< HEAD
orjson = {version = "^3.8.6", markers = "platform_machine != 'i386' and platform_machine != 'i686'"} # orjson does not support 32bit
=======
orjson = "^3.8.6"
pywebview = "^4.0.2"
>>>>>>> 6b1ed9be

[tool.poetry.group.dev.dependencies]
icecream = "^2.1.0"
autopep8 = "^1.5.7"
debugpy = "^1.3.0"
pytest-selenium = "^4.0.0"
pytest-asyncio = "^0.19.0"
pytest = "6.2.5"
itsdangerous = "^2.1.2" # required by SessionMiddleware (see https://fastapi.tiangolo.com/?h=itsdangerous#optional-dependencies)
isort = "^5.11.4"
docutils = "^0.19"

[build-system]
requires = [
    "setuptools>=30.3.0,<50",
    "poetry-core>=1.0.0"
]
build-backend = "poetry.core.masonry.api"<|MERGE_RESOLUTION|>--- conflicted
+++ resolved
@@ -25,12 +25,8 @@
 jinja2 = "^3.1.2"
 python-multipart = "^0.0.6"
 plotly = "^5.13.0"
-<<<<<<< HEAD
 orjson = {version = "^3.8.6", markers = "platform_machine != 'i386' and platform_machine != 'i686'"} # orjson does not support 32bit
-=======
-orjson = "^3.8.6"
 pywebview = "^4.0.2"
->>>>>>> 6b1ed9be
 
 [tool.poetry.group.dev.dependencies]
 icecream = "^2.1.0"
